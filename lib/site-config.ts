--- conflicted
+++ resolved
@@ -13,11 +13,8 @@
   twitter?: string
   github?: string
   linkedin?: string
-<<<<<<< HEAD
   newsletter?: string
-=======
   youtube?: string
->>>>>>> 8bfdb196
   zhihu?: string
 
   defaultPageIcon?: string | null
