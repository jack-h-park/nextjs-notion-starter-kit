import * as React from 'react'

import { FaEnvelopeOpenText } from '@react-icons/all-files/fa/FaEnvelopeOpenText'
import { FaGithub } from '@react-icons/all-files/fa/FaGithub'
import { FaLinkedin } from '@react-icons/all-files/fa/FaLinkedin'
import { FaMastodon } from '@react-icons/all-files/fa/FaMastodon'
import { FaTwitter } from '@react-icons/all-files/fa/FaTwitter'
import { FaYoutube } from '@react-icons/all-files/fa/FaYoutube'
import { FaZhihu } from '@react-icons/all-files/fa/FaZhihu'
import { IoMoonSharp } from '@react-icons/all-files/io5/IoMoonSharp'
import { IoSunnyOutline } from '@react-icons/all-files/io5/IoSunnyOutline'

import * as config from '@/lib/config'
import { useDarkMode } from '@/lib/use-dark-mode'

import styles from './styles.module.css'

// TODO: merge the data and icons from PageSocial with the social links in Footer

export const FooterImpl: React.FC = () => {
  const [hasMounted, setHasMounted] = React.useState(false)
  const { isDarkMode, toggleDarkMode } = useDarkMode()
  const currentYear = new Date().getFullYear()

  const onToggleDarkMode = React.useCallback(
    (e) => {
      e.preventDefault()
      toggleDarkMode()
    },
    [toggleDarkMode]
  )

  React.useEffect(() => {
    setHasMounted(true)
  }, [])

  return (
    <footer className={styles.footer}>
<<<<<<< HEAD
      <div className={styles.copyright}>Copyright { currentYear } {config.author}</div>
=======
      <div className={styles.copyright}>Copyright {new Date().getFullYear()} {config.author}</div>
>>>>>>> bd69dc48

      <div className={styles.settings}>
        {hasMounted && (
          <a
            className={styles.toggleDarkMode}
            href='#'
            role='button'
            onClick={onToggleDarkMode}
            title='Toggle dark mode'
          >
            {isDarkMode ? <IoMoonSharp /> : <IoSunnyOutline />}
          </a>
        )}
      </div>

      <div className={styles.social}>
        {config.twitter && (
          <a
            className={styles.twitter}
            href={`https://twitter.com/${config.twitter}`}
            title={`Twitter @${config.twitter}`}
            target='_blank'
            rel='noopener noreferrer'
          >
            <FaTwitter />
          </a>
        )}

        {config.mastodon && (
          <a
            className={styles.mastodon}
            href={config.mastodon}
            title={`Mastodon ${config.getMastodonHandle()}`}
            rel='me'
          >
            <FaMastodon />
          </a>
        )}

        {config.zhihu && (
          <a
            className={styles.zhihu}
            href={`https://zhihu.com/people/${config.zhihu}`}
            title={`Zhihu @${config.zhihu}`}
            target='_blank'
            rel='noopener noreferrer'
          >
            <FaZhihu />
          </a>
        )}

        {config.github && (
          <a
            className={styles.github}
            href={`https://github.com/${config.github}`}
            title={`GitHub @${config.github}`}
            target='_blank'
            rel='noopener noreferrer'
          >
            <FaGithub />
          </a>
        )}

        {config.linkedin && (
          <a
            className={styles.linkedin}
            href={`https://www.linkedin.com/in/${config.linkedin}`}
            title={`LinkedIn ${config.author}`}
            target='_blank'
            rel='noopener noreferrer'
          >
            <FaLinkedin />
          </a>
        )}

        {config.newsletter && (
          <a
            className={styles.newsletter}
            href={`${config.newsletter}`}
            title={`Newsletter ${config.author}`}
            target='_blank'
            rel='noopener noreferrer'
          >
            <FaEnvelopeOpenText />
          </a>
        )}

        {config.youtube && (
          <a
            className={styles.youtube}
            href={`https://www.youtube.com/${config.youtube}`}
            title={`YouTube ${config.author}`}
            target='_blank'
            rel='noopener noreferrer'
          >
            <FaYoutube />
          </a>
        )}
      </div>
    </footer>
  )
}

export const Footer = React.memo(FooterImpl)<|MERGE_RESOLUTION|>--- conflicted
+++ resolved
@@ -36,11 +36,7 @@
 
   return (
     <footer className={styles.footer}>
-<<<<<<< HEAD
-      <div className={styles.copyright}>Copyright { currentYear } {config.author}</div>
-=======
-      <div className={styles.copyright}>Copyright {new Date().getFullYear()} {config.author}</div>
->>>>>>> bd69dc48
+      <div className={styles.copyright}>Copyright {currentYear} {config.author}</div>
 
       <div className={styles.settings}>
         {hasMounted && (
