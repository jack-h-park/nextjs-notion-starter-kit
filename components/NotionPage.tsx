import * as React from 'react'
import Head from 'next/head'
import Link from 'next/link'
import Image from 'next/image'
import dynamic from 'next/dynamic'
import cs from 'classnames'
import { useRouter } from 'next/router'
import { useSearchParam } from 'react-use'
import BodyClassName from 'react-body-classname'
import useDarkMode from 'use-dark-mode'
import { PageBlock } from 'notion-types'

import { Tweet, TwitterContextProvider } from 'react-static-tweets'

// core notion renderer
import { NotionRenderer } from 'react-notion-x'

// utils
import { getBlockTitle } from 'notion-utils'
import { mapPageUrl, getCanonicalPageUrl } from 'lib/map-page-url'
import { mapImageUrl } from 'lib/map-image-url'
import { getPageDescription } from 'lib/get-page-description'
import { getPageTweet } from 'lib/get-page-tweet'
import { searchNotion } from 'lib/search-notion'
import * as types from 'lib/types'
import * as config from 'lib/config'

// components
import { CustomFont } from './CustomFont'
import { Loading } from './Loading'
import { Page404 } from './Page404'
import { PageHead } from './PageHead'
import { PageActions } from './PageActions'
import { Footer } from './Footer'
import { PageSocial } from './PageSocial'
import { GitHubShareButton } from './GitHubShareButton'

import styles from './styles.module.css'

// -----------------------------------------------------------------------------
// dynamic imports for optional components
// -----------------------------------------------------------------------------

const Code = dynamic(() =>
  import('react-notion-x/build/third-party/code').then((m) => m.Code)
)
const Collection = dynamic(() =>
  import('react-notion-x/build/third-party/collection').then(
    (m) => m.Collection
  )
)
const Equation = dynamic(() =>
  import('react-notion-x/build/third-party/equation').then((m) => m.Equation)
)
const Pdf = dynamic(
  () => import('react-notion-x/build/third-party/pdf').then((m) => m.Pdf),
  {
    ssr: false
  }
)
const Modal = dynamic(
  () => import('react-notion-x/build/third-party/modal').then((m) => m.Modal),
  {
    ssr: false
  }
)

export const NotionPage: React.FC<types.PageProps> = ({
  site,
  recordMap,
  error,
  pageId
}) => {
  const router = useRouter()
  const lite = useSearchParam('lite')

  const params: any = {}
  if (lite) params.lite = lite

  // lite mode is for oembed
  const isLiteMode = lite === 'true'
  const searchParams = new URLSearchParams(params)

  const darkMode = useDarkMode(false, { classNameDark: 'dark-mode' })

  if (router.isFallback) {
    return <Loading />
  }

  const keys = Object.keys(recordMap?.block || {})
  const block = recordMap?.block?.[keys[0]]?.value

  if (error || !site || !keys.length || !block) {
    return <Page404 site={site} pageId={pageId} error={error} />
  }

  const title = getBlockTitle(block, recordMap) || site.name

  console.log('notion page', {
    isDev: config.isDev,
    title,
    pageId,
    rootNotionPageId: site.rootNotionPageId,
    recordMap
  })

  if (!config.isServer) {
    // add important objects to the window global for easy debugging
    const g = window as any
    g.pageId = pageId
    g.recordMap = recordMap
    g.block = block
  }

  const siteMapPageUrl = mapPageUrl(site, recordMap, searchParams)

  const canonicalPageUrl =
    !config.isDev && getCanonicalPageUrl(site, recordMap)(pageId)

  // const isRootPage =
  //   parsePageId(block.id) === parsePageId(site.rootNotionPageId)
  const isBlogPost =
    block.type === 'page' && block.parent_table === 'collection'
  const showTableOfContents = !!isBlogPost
  const minTableOfContentsItems = 3

  const socialImage = mapImageUrl(
    (block as PageBlock).format?.page_cover || config.defaultPageCover,
    block
  )

  const socialDescription =
    getPageDescription(block, recordMap) ?? config.description

<<<<<<< HEAD
  let comments: React.ReactNode = null
  let pageAside: React.ReactNode = null
=======
  let pageAside: React.ReactChild = null
>>>>>>> 99968e31

  // only display comments and page actions on blog post pages
  if (isBlogPost) {
    const tweet = getPageTweet(block, recordMap)
    if (tweet) {
      pageAside = <PageActions tweet={tweet} />
    }
  } else {
    pageAside = <PageSocial />
  }

  return (
    <TwitterContextProvider
      value={{
        tweetAstMap: (recordMap as any).tweetAstMap || {},
        swrOptions: {
          fetcher: (id) =>
            fetch(`/api/get-tweet-ast/${id}`).then((r) => r.json())
        }
      }}
    >
      <PageHead site={site} />

      <Head>
        <meta property='og:title' content={title} />
        <meta property='og:site_name' content={site.name} />

        <meta name='twitter:title' content={title} />
        <meta property='twitter:domain' content={site.domain} />

        {config.twitter && (
          <meta name='twitter:creator' content={`@${config.twitter}`} />
        )}

        {socialDescription && (
          <>
            <meta name='description' content={socialDescription} />
            <meta property='og:description' content={socialDescription} />
            <meta name='twitter:description' content={socialDescription} />
          </>
        )}

        {socialImage ? (
          <>
            <meta name='twitter:card' content='summary_large_image' />
            <meta name='twitter:image' content={socialImage} />
            <meta property='og:image' content={socialImage} />
          </>
        ) : (
          <meta name='twitter:card' content='summary' />
        )}

        {canonicalPageUrl && (
          <>
            <link rel='canonical' href={canonicalPageUrl} />
            <meta property='og:url' content={canonicalPageUrl} />
            <meta property='twitter:url' content={canonicalPageUrl} />
          </>
        )}

        <title>{title}</title>
      </Head>

      <CustomFont site={site} />

      {isLiteMode && <BodyClassName className='notion-lite' />}

      <NotionRenderer
        bodyClassName={cs(
          styles.notion,
          pageId === site.rootNotionPageId && 'index-page'
        )}
        components={{
          nextImage: Image,
          nextLink: Link,
          Code,
          Collection,
          Equation,
          Pdf,
          Modal,
          Tweet
        }}
        recordMap={recordMap}
        rootPageId={site.rootNotionPageId}
        rootDomain={site.domain}
        fullPage={!isLiteMode}
        darkMode={darkMode.value}
        previewImages={!!recordMap.preview_images}
        showCollectionViewDropdown={false}
        showTableOfContents={showTableOfContents}
        minTableOfContentsItems={minTableOfContentsItems}
        defaultPageIcon={config.defaultPageIcon}
        defaultPageCover={config.defaultPageCover}
        defaultPageCoverPosition={config.defaultPageCoverPosition}
        mapPageUrl={siteMapPageUrl}
        mapImageUrl={mapImageUrl}
        searchNotion={searchNotion}
        pageAside={pageAside}
        footer={
          <Footer
            isDarkMode={darkMode.value}
            toggleDarkMode={darkMode.toggle}
          />
        }
      />

      <GitHubShareButton />
    </TwitterContextProvider>
  )
}<|MERGE_RESOLUTION|>--- conflicted
+++ resolved
@@ -131,13 +131,8 @@
 
   const socialDescription =
     getPageDescription(block, recordMap) ?? config.description
-
-<<<<<<< HEAD
-  let comments: React.ReactNode = null
+  
   let pageAside: React.ReactNode = null
-=======
-  let pageAside: React.ReactChild = null
->>>>>>> 99968e31
 
   // only display comments and page actions on blog post pages
   if (isBlogPost) {
